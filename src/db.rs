--- conflicted
+++ resolved
@@ -584,9 +584,6 @@
 }
 
 impl DB {
-<<<<<<< HEAD
-    /// Open a database with specified options and column family.
-=======
     /// Open a database with default options.
     pub fn open_default<P: AsRef<Path>>(path: P) -> Result<DB, Error> {
         let mut opts = Options::default();
@@ -600,13 +597,9 @@
     }
 
     /// Open a database with the given database options and column family names.
->>>>>>> f784fc26
     ///
     /// Column families opened using this function will be created with default `Options`.
     pub fn open_cf<P: AsRef<Path>>(opts: &Options, path: P, cfs: &[&str]) -> Result<DB, Error> {
-<<<<<<< HEAD
-        let path_str = path.as_ref().to_str().unwrap();
-=======
         let cfs_v = cfs.to_vec().iter().map(|name| ColumnFamilyDescriptor::new(*name, Options::default())).collect();
 
         DB::open_cf_descriptors(opts, path, cfs_v)
@@ -614,7 +607,6 @@
 
     /// Open a database with the given database options and column family names/options.
     pub fn open_cf_descriptors<P: AsRef<Path>>(opts: &Options, path: P, cfs: Vec<ColumnFamilyDescriptor>) -> Result<DB, Error> {
->>>>>>> f784fc26
         let path = path.as_ref();
         let encoded_path = match Encoding::ANSI.to_bytes(path_str) {
             Ok(c) => c,
