[package]
<<<<<<< HEAD
name = "emerald-rocksdb"
description = "Rust wrapper for Facebook's RocksDB embeddable database used in Emerald project"
version = "2.8.2"
authors = ["https://www.etcdevteam.com/contact.html"]
=======
name = "rocksdb"
description = "Rust wrapper for Facebook's RocksDB embeddable database"
version = "0.9.1"
authors = ["Tyler Neely <t@jujit.su>", "David Greenberg <dsg123456789@gmail.com>"]
>>>>>>> f784fc26
license = "Apache-2.0"
keywords = ["database", "embedded", "LSM-tree", "persistence"]
homepage = "https://github.com/r8d8/emerald-rocksdb"
exclude = [
    ".gitignore",
    ".travis.yml",
    "deploy.sh",
    "test/**/*",
]

[features]
default = []
valgrind = []

[dependencies]
libc = "0.2"
<<<<<<< HEAD
local-encoding = "0.2.0"
librocksdb-sys = { path = "librocksdb-sys", version = "5.7.1" }
=======
librocksdb-sys = { path = "librocksdb-sys", version = "5.10.2" }
>>>>>>> f784fc26
<|MERGE_RESOLUTION|>--- conflicted
+++ resolved
@@ -1,15 +1,8 @@
 [package]
-<<<<<<< HEAD
 name = "emerald-rocksdb"
 description = "Rust wrapper for Facebook's RocksDB embeddable database used in Emerald project"
 version = "2.8.2"
 authors = ["https://www.etcdevteam.com/contact.html"]
-=======
-name = "rocksdb"
-description = "Rust wrapper for Facebook's RocksDB embeddable database"
-version = "0.9.1"
-authors = ["Tyler Neely <t@jujit.su>", "David Greenberg <dsg123456789@gmail.com>"]
->>>>>>> f784fc26
 license = "Apache-2.0"
 keywords = ["database", "embedded", "LSM-tree", "persistence"]
 homepage = "https://github.com/r8d8/emerald-rocksdb"
@@ -26,9 +19,5 @@
 
 [dependencies]
 libc = "0.2"
-<<<<<<< HEAD
 local-encoding = "0.2.0"
-librocksdb-sys = { path = "librocksdb-sys", version = "5.7.1" }
-=======
-librocksdb-sys = { path = "librocksdb-sys", version = "5.10.2" }
->>>>>>> f784fc26
+librocksdb-sys = { path = "librocksdb-sys", version = "5.10.2" }